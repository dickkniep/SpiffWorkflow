# -*- coding: utf-8 -*-
from __future__ import print_function, absolute_import, division

from __future__ import division, absolute_import
import sys
import os
import unittest
sys.path.insert(0, os.path.join(os.path.dirname(__file__), '..', '..', '..'))
from SpiffWorkflow.bpmn.workflow import BpmnWorkflow
from tests.SpiffWorkflow.bpmn.BpmnWorkflowTestCase import BpmnWorkflowTestCase
from SpiffWorkflow.exceptions import WorkflowException
__author__ = 'matth'

from tests.SpiffWorkflow.camunda.BaseTestCase import BaseTestCase


class MultiInstanceArrayTest(BaseTestCase):
    """The example bpmn diagram tests both a set cardinality from user input
    as well as looping over an existing array."""

    def setUp(self):
        self.spec = self.load_workflow_spec(
            'data/multi_instance_array.bpmn',
            'MultiInstanceArray')

    def testRunThroughHappy(self):
        self.actual_test(False)

    def testRunThroughSaveRestore(self):
        self.actual_test(True)


    def testRunThroughHappyList(self):
        self.actual_test2(False)

    def testRunThroughSaveRestoreList(self):
        self.actual_test2(True)

    def testRunThroughHappyDict(self):
        self.actual_test_with_dict(False)

    def testRunThroughSaveRestoreDict(self):
        self.actual_test_with_dict(True)

    def testGetTaskExtensions(self):
        self.actual_test_for_extensions(False)


    def actual_test(self, save_restore=False):

        self.workflow = BpmnWorkflow(self.spec)
        self.workflow.do_engine_steps()

        # Set initial array size to 3 in the first user form.
        task = self.workflow.get_ready_user_tasks()[0]
<<<<<<< HEAD
=======
        taskinfo = task.task_info()
        self.assertEqual(taskinfo,{'is_looping':False,
                   'is_sequential_mi':False,
                   'is_parallel_mi':False,
                   'mi_count':0,
                   'mi_index':0})
>>>>>>> 2ca6d44e
        self.assertEqual("Activity_FamSize", task.task_spec.name)
        task.update_data({"Family": {"Size": 3}})
        self.workflow.complete_task_from_id(task.id)
        if save_restore: self.save_restore()

        # Set the names of the 3 family members.
        for i in range(3):
            task = self.workflow.get_ready_user_tasks()[0]
<<<<<<< HEAD
=======
            taskinfo = task.task_info()
            self.assertEqual(taskinfo, {'is_looping': False,
                                        'is_sequential_mi': True,
                                        'is_parallel_mi': False,
                                        'mi_count': 3,
                                        'mi_index': i+1})
>>>>>>> 2ca6d44e
            self.assertEqual("FamilyMemberTask", task.task_spec.name)
            task.update_data({"FirstName": "The Funk #%i" % i})
            self.workflow.complete_task_from_id(task.id)
            if save_restore: self.save_restore()

        self.assertEqual({1: {'FirstName': 'The Funk #0'},
                          2: {'FirstName': 'The Funk #1'},
                          3: {'FirstName': 'The Funk #2'}},
                         task.data["Family"]["Members"])
        # Set the birthdays of the 3 family members.
        for i in range(3):
            task = self.workflow.get_ready_user_tasks()[0]
            self.assertEqual("FamilyMemberBday", task.task_spec.name)
            task.update_data({"Birthdate": "10/0%i/1985" % i})
            self.workflow.complete_task_from_id(task.id)
            if save_restore: self.save_restore()

        self.workflow.do_engine_steps()
        if save_restore: self.save_restore()
        self.assertTrue(self.workflow.is_completed())

        self.assertEqual({1: {'FirstName': 'The Funk #0', "Birthdate": "10/00/1985"},
                          2: {'FirstName': 'The Funk #1', "Birthdate": "10/01/1985"},
                          3: {'FirstName': 'The Funk #2', "Birthdate": "10/02/1985"}},
                         self.workflow.last_task.data["Family"]["Members"])




    def actual_test2(self, save_restore=False):

        self.workflow = BpmnWorkflow(self.spec)
        self.workflow.do_engine_steps()

        # Set initial array size to 3 in the first user form.
        task = self.workflow.get_ready_user_tasks()[0]
        self.assertEqual("Activity_FamSize", task.task_spec.name)
        task.update_data({"Family":{"Size": 3}})
        self.workflow.complete_task_from_id(task.id)
        if save_restore: self.save_restore()

        # Set the names of the 3 family members.
        for i in range(3):
            task = self.workflow.get_ready_user_tasks()[0]
            self.assertEqual("FamilyMemberTask", task.task_spec.name)
            task.update_data({"FirstName": "The Funk #%i" % i})
            self.workflow.complete_task_from_id(task.id)
            if save_restore: self.save_restore()

        self.assertEqual({1: {'FirstName': 'The Funk #0'},
                          2: {'FirstName': 'The Funk #1'},
                          3: {'FirstName': 'The Funk #2'}},
                         task.data["Family"]["Members"])


        # Make sure that if we have a list as both input and output
        # collection, that we raise an exception

        task = self.workflow.get_ready_user_tasks()[0]
        task.data['Family']['Members'] = ['The Funk #0','The Funk #1','The Funk #2']
        self.assertEqual("FamilyMemberBday", task.task_spec.name)
        task.update_data({"Birthdate": "10/0%i/1985" % i})
        with self.assertRaises(WorkflowException) as context:
            self.workflow.complete_task_from_id(task.id)


    def actual_test_with_dict(self, save_restore=False):

        self.workflow = BpmnWorkflow(self.spec)
        self.workflow.do_engine_steps()

        # Set initial array size to 3 in the first user form.
        task = self.workflow.get_ready_user_tasks()[0]
        self.assertEqual("Activity_FamSize", task.task_spec.name)
        task.update_data({"Family":{"Size": 3}})
        self.workflow.complete_task_from_id(task.id)
        if save_restore: self.save_restore()

        # Set the names of the 3 family members.
        for i in range(3):
            task = self.workflow.get_ready_user_tasks()[0]
            self.assertEqual("FamilyMemberTask", task.task_spec.name)
            task.update_data({"FirstName": "The Funk #%i" % i})
            self.workflow.complete_task_from_id(task.id)
            if save_restore: self.save_restore()

        self.assertEqual({1: {'FirstName': 'The Funk #0'},
                          2: {'FirstName': 'The Funk #1'},
                          3: {'FirstName': 'The Funk #2'}},
                         task.data["Family"]["Members"])



        # Set the birthdays of the 3 family members.
        for i in range(3):
            task = self.workflow.get_ready_user_tasks()[0]
            if i == 0:
                # Modify so that the dict keys are alpha rather than int
                task.data["Family"]["Members"] = {
                    "a": {'FirstName': 'The Funk #0'},
                    "b": {'FirstName': 'The Funk #1'},
                    "c": {'FirstName': 'The Funk #2'}}

            self.assertEqual("FamilyMemberBday", task.task_spec.name)
            task.update_data({"Birthdate": "10/0%i/1985" % i})
            self.workflow.complete_task_from_id(task.id)
#            if save_restore: self.save_restore()

        self.workflow.do_engine_steps()
        if save_restore: self.save_restore()
        self.assertTrue(self.workflow.is_completed())

        self.assertEqual({"a": {'FirstName': 'The Funk #0', "Birthdate": "10/00/1985"},
                          "b": {'FirstName': 'The Funk #1', "Birthdate": "10/01/1985"},
                          "c": {'FirstName': 'The Funk #2', "Birthdate": "10/02/1985"}},
                         self.workflow.last_task.data["Family"]["Members"])



    def actual_test_for_extensions(self, save_restore=False):

        self.workflow = BpmnWorkflow(self.spec)
        self.workflow.do_engine_steps()

        # Set initial array size to 3 in the first user form.
        task = self.workflow.get_ready_user_tasks()[0]
        self.assertEqual("Activity_FamSize", task.task_spec.name)
        extensions = task.task_spec.extensions # assume bpmn
        self.assertEqual(extensions,{'Test1':'Value1','Test2':'Value2'})


def suite():
    return unittest.TestLoader().loadTestsFromTestCase(MultiInstanceArrayTest)

if __name__ == '__main__':
    unittest.TextTestRunner(verbosity=2).run(suite())<|MERGE_RESOLUTION|>--- conflicted
+++ resolved
@@ -53,15 +53,12 @@
 
         # Set initial array size to 3 in the first user form.
         task = self.workflow.get_ready_user_tasks()[0]
-<<<<<<< HEAD
-=======
         taskinfo = task.task_info()
         self.assertEqual(taskinfo,{'is_looping':False,
                    'is_sequential_mi':False,
                    'is_parallel_mi':False,
                    'mi_count':0,
                    'mi_index':0})
->>>>>>> 2ca6d44e
         self.assertEqual("Activity_FamSize", task.task_spec.name)
         task.update_data({"Family": {"Size": 3}})
         self.workflow.complete_task_from_id(task.id)
@@ -70,15 +67,12 @@
         # Set the names of the 3 family members.
         for i in range(3):
             task = self.workflow.get_ready_user_tasks()[0]
-<<<<<<< HEAD
-=======
             taskinfo = task.task_info()
             self.assertEqual(taskinfo, {'is_looping': False,
                                         'is_sequential_mi': True,
                                         'is_parallel_mi': False,
                                         'mi_count': 3,
                                         'mi_index': i+1})
->>>>>>> 2ca6d44e
             self.assertEqual("FamilyMemberTask", task.task_spec.name)
             task.update_data({"FirstName": "The Funk #%i" % i})
             self.workflow.complete_task_from_id(task.id)
