# -*- coding: utf-8 -*-
from __future__ import division, absolute_import
from builtins import range
# Copyright (C) 2020 Sartography
#
# This library is free software; you can redistribute it and/or
# modify it under the terms of the GNU Lesser General Public
# License as published by the Free Software Foundation; either
# version 2.1 of the License, or (at your option) any later version.
#
# This library is distributed in the hope that it will be useful,
# but WITHOUT ANY WARRANTY; without even the implied warranty of
# MERCHANTABILITY or FITNESS FOR A PARTICULAR PURPOSE.  See the GNU
# Lesser General Public License for more details.
#
# You should have received a copy of the GNU Lesser General Public
# License along with this library; if not, write to the Free Software
# Foundation, Inc., 51 Franklin Street, Fifth Floor, Boston, MA
# 02110-1301  USA
from ...task import Task
from ...specs.base import TaskSpec
from ...operators import valueof,is_number
from .ParallelGateway import ParallelGateway
import logging
import random
import string
import json
import copy
from uuid import uuid4



LOG = logging.getLogger(__name__)


class MultiInstanceTask(TaskSpec):

    """
    When executed, this task performs a split on the current task.
    The number of outgoing tasks depends on the runtime value of a
    specified data field.
    If more than one input is connected, the task performs an implicit
    multi merge.

    This task has one or more inputs and may have any number of outputs.
    """

    def __init__(self, wf_spec, name, times, **kwargs):
        """
        Constructor.

        :type  wf_spec: WorkflowSpec
        :param wf_spec: A reference to the workflow specification.
        :type  name: str
        :param name: The name of the task spec.
        :type  times: int or :class:`SpiffWorkflow.operators.Term`
        :param times: The number of tasks to create.
        :type  kwargs: dict
        :param kwargs: See :class:`SpiffWorkflow.specs.TaskSpec`.
        """
        if times is None:
            raise ValueError('times argument is required')
        self.times = times
        self.elementVar = None
        self.collection = None
        TaskSpec.__init__(self, wf_spec, name, **kwargs)

    def _find_my_task(self, task):
        for thetask in task.workflow.task_tree:
            if thetask.thread_id != task.thread_id:
                continue
            if thetask.task_spec == self:
                return thetask
        return None

    def _on_trigger(self, task_spec):
        """
        May be called after execute() was already completed to create an
        additional outbound task.
        """

        # Find a Task for this TaksSpec.

        my_task = self._find_my_task(task_spec)
        LOG.debug(my_task.get_name() + 'trigger')
        if my_task._has_state(Task.COMPLETED):
            state = Task.READY
        else:
            state = Task.FUTURE
        for output in self.outputs:
            new_task = my_task._add_child(output, state)
            new_task.triggered = True
            output._predict(new_task)

    def _get_count(self, my_task):
        """
         self.times has the text entered in the BPMN model.
         It could be just a number - in this case return the number
         it could be a variable name - so we get the variable value from my_task
             the variable could be a number (text representation??) - in this case return the integer value of the number
             it could be a list of records - in this case return the cardinality of the list
             it could be a dict with a bunch of keys - it this case return the cardinality of the keys
        """

        if is_number(self.times.name):
            return int(self.times.name)
        variable = valueof(my_task, self.times, 1)  # look for variable in context, if we don't find it, default to 1
        if is_number(variable):
            return int(variable)
        if type(variable) == type([]):
            return len(variable)
        if type(variable) == type({}):
            return len(variable.keys())
        return 1      # we shouldn't ever get here, but just in case return a sane value.

    def _get_current_var(self,my_task,pos):
        variable = valueof(my_task, self.times, 1)  # look for variable in conte
        if is_number(variable):
            return pos
        if type(variable) == type([]):
            return variable[pos-1]
        if type(variable) == type({}):
            return variable[list(variable.keys())[pos-1]]

    def _get_predicted_outputs(self, my_task):
        split_n = self._get_count(my_task)

        # Predict the outputs.
        outputs = []
        for i in range(split_n):
            outputs += self.outputs

        return outputs

    def _random_gateway_name(self):
        """ Generates a random name for our fabricated gateway tasks """
        base = 'Gateway_'
        suffix = [random.choice(string.ascii_lowercase) for x in range(5)]
        LOG.debug("MI New Gateway "+base+''.join(suffix))
        return base + ''.join(suffix)
    
    def _add_gateway(self,my_task):
        """ Generate parallel gateway tasks on either side of the current task.
            This emulates a standard BPMN pattern of having parallel tasks between 
            two parallel gateways. 
            Once we have set up the gateways, we write a note into our internal data so that
            we don't do it again.
        """
        if my_task.internal_data.get('augmented',False):
            LOG.debug("MI already augmented - returning")
            return
        if my_task.parent.task_spec.name[:7] == 'Gateway':
            LOG.debug("MI Recovering from save/restore")
            return
        LOG.debug("MI being augmented")
        # build the gateway specs and the tasks.
        # Spiff wants a distinct spec for each task
        # that it has in the workflow or it will throw an error
        start_gw_spec = ParallelGateway(self._wf_spec,self._random_gateway_name(),triggered=False,description="Begin Gateway")
        start_gw = Task(my_task.workflow,task_spec=start_gw_spec)
        gw_spec = ParallelGateway(self._wf_spec,self._random_gateway_name(),triggered=False,description="End Gateway")
        end_gw = Task(my_task.workflow,task_spec=gw_spec)
        
        # Set up the parent task and insert it into the workflow
        my_task.parent.task_spec.outputs = []
        my_task.parent.task_spec.connect(start_gw_spec)
        my_task.parent.children = [start_gw]
        start_gw.parent = my_task.parent
        my_task.parent = start_gw
        start_gw_spec.connect(self)
        start_gw.children = [my_task]

        # transfer my outputs to the ending gateway and set up the
        # child parent links
        gw_spec.outputs = self.outputs.copy()
        self.connect(gw_spec)
        self.outputs = [gw_spec]
        end_gw.parent=my_task
        my_task.children = [end_gw]

        # mark myself so we don't try to do this again.
        my_task.internal_data['augmented'] = True
    
    def _predict_hook(self, my_task):
<<<<<<< HEAD
        
        LOG.debug(my_task.get_name() + ' predict hook')
=======

        LOG.debug(my_task.get_name() + 'predict hook')
>>>>>>> 4e8f4d7a
        split_n = self._get_count(my_task)
        runtimes = int(my_task._get_internal_data('runtimes',1)) # set a default if not already run
        
        
        my_task._set_internal_data(splits=split_n,runtimes=runtimes)
        if self.elementVar:
            varname = self.elementVar
        else:
            varname = my_task.task_spec.name+"_MICurrentVar"

            
        my_task.data[varname] = self._get_current_var(my_task,runtimes)

        # Create the outgoing tasks.
        outputs = []
        # The MultiInstance class that this was based on actually
        # duplicates the outputs - this caused our use case problems
<<<<<<< HEAD


        # In the special case that this is a Parallel multiInstance, we need to
        # expand the children in the middle. This method gets called during every pass
        # through the tree, so we need to wait until our real cardinality gets updated
        # to expand the tree.
        if (not self.isSequential):
            # Each time we call _add_gateway - the contents should only happen once
            self._add_gateway(my_task)

            for tasknum in range(len(my_task.parent.children)):
                task = my_task.parent.children[tasknum]
                # we had an error on save/restore that was causing a problem down the line
                # basically every task that we have expanded out needs its own task_spec.
                # the save restore gets the right thing in the child, but not on each of the
                # intermediate tasks.
                
                if task.task_spec != task.task_spec.outputs[0].inputs[tasknum]:
                    LOG.debug("fix up save/restore in predict")
                    task.task_spec = task.task_spec.outputs[0].inputs[tasknum]

            if len(my_task.parent.children) < split_n:
                # expand the tree
                for x in range(split_n - len(my_task.parent.children)):
                    # here we generate a distinct copy of our original task and spec for each
                    # parallel instance, and hook them up into the task tree
                    LOG.debug("MI creating new child & task spec")
                    new_child = copy.copy(my_task)
                    new_child.id = uuid4()
                    # I think we will need to update both every variables
                    # internal data and the copy of the public data to get the
                    # variables correct
                    new_child.internal_data = copy.copy(my_task.internal_data)
                    
                    new_child.internal_data['runtimes'] = x+2 # working with base 1 and we already have one done
                    
                    new_child.data = copy.copy(my_task.data)
                    new_child.data[varname] = self._get_current_var(my_task,x+2)
                    
                    new_child.children = [] # make sure we have a distinct list of children for
                                            # each child. The copy is not a deep copy, and
                                            # I was having problems with tasks sharing
                                            # their child list.

                    #NB - at this point, many of the tasks have a null children, but
                    # Spiff will actually generate the child when it rolls through and
                    # does a sync children - it is enough at this point to
                    # have the task spec in the right place.

                    new_task_spec = copy.copy(my_task.task_spec)
                    new_child.task_spec = new_task_spec
                    self.outputs[0].inputs.append(new_task_spec)
                    my_task.parent.children.append(new_child)
                    my_task.parent.task_spec.outputs.append(new_task_spec)
                else:
                    LOG.debug("parent child length:"+str(len(my_task.task_spec.outputs)))
                    
        
        outputs += self.outputs
=======
        outputs += self.outputs

>>>>>>> 4e8f4d7a
        if my_task._is_definite():
            my_task._sync_children(outputs, Task.FUTURE)
        else:
            my_task._sync_children(outputs, Task.LIKELY)
        

    def _filter_internal_data(self, my_task):
        dictionary = my_task.internal_data
<<<<<<< HEAD
        return {key:dictionary[key] for key in dictionary.keys() if key not in ['augmented','splits','runtimes','runvar']}
    
=======
        return {key:dictionary[key] for key in dictionary.keys() if key not in ['splits','runtimes','runvar']}

>>>>>>> 4e8f4d7a
    def _on_complete_hook(self, my_task):

        runcount = self._get_count(my_task)
        runtimes = int(my_task._get_internal_data('runtimes',1))

        if self.collection is not None:
            colvarname = self.collection
        else:
<<<<<<< HEAD
            colvarname = my_task.task_spec.name+"_MIData"

        if self.elementVar:
            varname = self.elementVar
        else:
            varname = my_task.task_spec.name+"_MICurrentVar"

        collect = my_task.data.get(colvarname,{})
        collect[runtimes] = self._filter_internal_data(my_task) 
        
        LOG.debug(my_task.task_spec.name+'complete hook')
        my_task.data[colvarname] = collect
        if  (runtimes < runcount) and not my_task.terminate_current_loop and  self.isSequential:
=======
            varname = my_task.task_spec.name+"_MIData"

        c = my_task.data.get(varname,[])
        c.append(self._filter_internal_data(my_task))

        LOG.debug(my_task.task_spec.name+'complete hook')
        my_task.data[varname] = c
        if  runtimes < runcount:

            my_task._set_state(my_task.READY)
            my_task._set_internal_data(runtimes=runtimes+1,runvar=runtimes+1)
            if self.elementVar:
                varname = self.elementVar
            else:
                varname = my_task.task_spec.name+"_MICurrentVar"
>>>>>>> 4e8f4d7a

            my_task._set_state(my_task.READY)
            my_task._set_internal_data(runtimes=runtimes+1)
            my_task.data[varname] = self._get_current_var(my_task,runtimes+1)


        # if this is a parallel mi - then update all siblings with the current data
        if not self.isSequential:
            for tasknum in range(len(my_task.parent.children)):
                task = my_task.parent.children[tasknum]
                # we had an error on save/restore that was causing a problem down the line
                # basically every task that we have expanded out needs its own task_spec.
                # the save restore gets the right thing in the child, but not on each of the
                # intermediate tasks.
        
                if task.task_spec != task.task_spec.outputs[0].inputs[tasknum]:
                    LOG.debug("fix up save/restore")
                    task.task_spec = task.task_spec.outputs[0].inputs[tasknum]
                task.data[colvarname] = collect

                
                
        # please see MultiInstance code for previous version
        outputs = []
        outputs += self.outputs
        my_task._sync_children(outputs, Task.FUTURE)
        for child in my_task.children:
            child.task_spec._update(child)
        LOG.debug("return from updateHook")

    def serialize(self, serializer):
        return serializer.serialize_multi_instance(self)

    @classmethod
    def deserialize(self, serializer, wf_spec, s_state):
        return serializer.deserialize_multi_instance(wf_spec, s_state)<|MERGE_RESOLUTION|>--- conflicted
+++ resolved
@@ -182,13 +182,9 @@
         my_task.internal_data['augmented'] = True
     
     def _predict_hook(self, my_task):
-<<<<<<< HEAD
-        
-        LOG.debug(my_task.get_name() + ' predict hook')
-=======
 
         LOG.debug(my_task.get_name() + 'predict hook')
->>>>>>> 4e8f4d7a
+
         split_n = self._get_count(my_task)
         runtimes = int(my_task._get_internal_data('runtimes',1)) # set a default if not already run
         
@@ -206,7 +202,7 @@
         outputs = []
         # The MultiInstance class that this was based on actually
         # duplicates the outputs - this caused our use case problems
-<<<<<<< HEAD
+
 
 
         # In the special case that this is a Parallel multiInstance, we need to
@@ -266,10 +262,6 @@
                     
         
         outputs += self.outputs
-=======
-        outputs += self.outputs
-
->>>>>>> 4e8f4d7a
         if my_task._is_definite():
             my_task._sync_children(outputs, Task.FUTURE)
         else:
@@ -278,13 +270,9 @@
 
     def _filter_internal_data(self, my_task):
         dictionary = my_task.internal_data
-<<<<<<< HEAD
+
         return {key:dictionary[key] for key in dictionary.keys() if key not in ['augmented','splits','runtimes','runvar']}
     
-=======
-        return {key:dictionary[key] for key in dictionary.keys() if key not in ['splits','runtimes','runvar']}
-
->>>>>>> 4e8f4d7a
     def _on_complete_hook(self, my_task):
 
         runcount = self._get_count(my_task)
@@ -293,7 +281,7 @@
         if self.collection is not None:
             colvarname = self.collection
         else:
-<<<<<<< HEAD
+
             colvarname = my_task.task_spec.name+"_MIData"
 
         if self.elementVar:
@@ -307,23 +295,6 @@
         LOG.debug(my_task.task_spec.name+'complete hook')
         my_task.data[colvarname] = collect
         if  (runtimes < runcount) and not my_task.terminate_current_loop and  self.isSequential:
-=======
-            varname = my_task.task_spec.name+"_MIData"
-
-        c = my_task.data.get(varname,[])
-        c.append(self._filter_internal_data(my_task))
-
-        LOG.debug(my_task.task_spec.name+'complete hook')
-        my_task.data[varname] = c
-        if  runtimes < runcount:
-
-            my_task._set_state(my_task.READY)
-            my_task._set_internal_data(runtimes=runtimes+1,runvar=runtimes+1)
-            if self.elementVar:
-                varname = self.elementVar
-            else:
-                varname = my_task.task_spec.name+"_MICurrentVar"
->>>>>>> 4e8f4d7a
 
             my_task._set_state(my_task.READY)
             my_task._set_internal_data(runtimes=runtimes+1)
