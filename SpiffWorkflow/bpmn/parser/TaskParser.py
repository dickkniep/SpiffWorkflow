--- conflicted
+++ resolved
@@ -70,10 +70,6 @@
         standardLoopElement = self.process_xpath(
             './/*[@id="%s"]/bpmn:standardLoopCharacteristics' % self.get_id())
 
-<<<<<<< HEAD
-
-=======
->>>>>>> 2ca6d44e
         # initialize variables
         isMultiInstance = len(multiinstanceElement) > 0
         isLoop = len(standardLoopElement) > 0
@@ -82,26 +78,18 @@
         completecondition = None
         collectionText = None
         elementVarText = None
-<<<<<<< HEAD
-
-=======
         self.task.loopTask = False
->>>>>>> 2ca6d44e
+
         # Fix up MultiInstance mixin to take care of both
         # MultiInstance and standard Looping task
         if isMultiInstance or isLoop:
             multiinstance = True
             if isMultiInstance:
                 sequentialText = multiinstanceElement[0].get('isSequential')
-<<<<<<< HEAD
-                collectionText = multiinstanceElement[0].attrib.get('{' + CAMUNDA_MODEL_NS + '}collection')
-                elementVarText = multiinstanceElement[0].attrib.get('{' + CAMUNDA_MODEL_NS + '}elementVariable')
-=======
                 collectionText = multiinstanceElement[0].attrib.get(
                     '{' + CAMUNDA_MODEL_NS + '}collection')
                 elementVarText = multiinstanceElement[0].attrib.get(
                     '{' + CAMUNDA_MODEL_NS + '}elementVariable')
->>>>>>> 2ca6d44e
 
                 if sequentialText == 'true':
                     isSequential = True
@@ -118,15 +106,9 @@
                 if len(completionCondition) > 0:
                     completecondition = completionCondition[0].text
 
-<<<<<<< HEAD
             else: # must be loop
                 isSequential = True
                 loopcount = STANDARDLOOPCOUNT # here we default to a sane numer of loops
-=======
-            else:  # must be loop
-                isSequential = True
-                loopcount = STANDARDLOOPCOUNT  # here we default to a sane numer of loops
->>>>>>> 2ca6d44e
                 self.task.loopTask = True
             LOG.debug("Task Name: %s - class %s" % (
             self.get_id(), self.task.__class__))
@@ -151,28 +133,17 @@
                 self.task.times = Attrib(loopcount)
 
             if collectionText is not None:
-<<<<<<< HEAD
-                collectionText = collectionText.replace('.','/') # make dot notation compatible
-                # with bmpmn path notation.
-                if collectionText.find('/') >=0:
-=======
                 collectionText = collectionText.replace('.', '/')  # make dot
                 # notation compatible
                 # with bmpmn path notation.
                 if collectionText.find('/') >= 0:
->>>>>>> 2ca6d44e
                     self.task.collection = PathAttrib(collectionText)
                 else:
                     self.task.collection = Attrib(collectionText)
             else:
                 self.task.collection = None
 
-<<<<<<< HEAD
-
-#            self.task.collection = collectionText
-=======
-            #            self.task.collection = collectionText
->>>>>>> 2ca6d44e
+            #  self.task.collection = collectionText
             self.task.elementVar = elementVarText
             self.task.completioncondition = completecondition  # we need to define what this is
             self.task.isSequential = isSequential
@@ -182,19 +153,6 @@
             self.task.__class__, MultiInstanceTask), {})
             self.task.multiInstance = multiinstance
             self.task.isSequential = isSequential
-<<<<<<< HEAD
-            # add some kind of limits here in terms of what kinds of classes we will allow to be multiinstance
-            self.task.__class__ = type(self.get_id() + '_class',(self.task.__class__,MultiInstanceTask),{})
-
-
-
-
-
-
-
-
-=======
->>>>>>> 2ca6d44e
 
     def parse_node(self):
         """
